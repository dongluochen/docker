package main

import (
	"archive/tar"
	"bytes"
	"encoding/json"
	"fmt"
	"io"
	"net/http"
	"net/http/httputil"
	"net/url"
	"os"
	"strconv"
	"strings"
	"time"

	"github.com/docker/docker/api/types"
	"github.com/docker/docker/pkg/integration"
	"github.com/docker/docker/pkg/integration/checker"
	"github.com/docker/docker/pkg/stringid"
	"github.com/docker/docker/runconfig"
	"github.com/go-check/check"
)

func (s *DockerSuite) TestContainerApiGetAll(c *check.C) {
	testRequires(c, DaemonIsLinux)
	startCount, err := getContainerCount()
	c.Assert(err, checker.IsNil, check.Commentf("Cannot query container count"))

	name := "getall"
	dockerCmd(c, "run", "--name", name, "busybox", "true")

	status, body, err := sockRequest("GET", "/containers/json?all=1", nil)
	c.Assert(err, checker.IsNil)
	c.Assert(status, checker.Equals, http.StatusOK)

	var inspectJSON []struct {
		Names []string
	}
	err = json.Unmarshal(body, &inspectJSON)
	c.Assert(err, checker.IsNil, check.Commentf("unable to unmarshal response body"))

	c.Assert(inspectJSON, checker.HasLen, startCount+1)

	actual := inspectJSON[0].Names[0]
	c.Assert(actual, checker.Equals, "/"+name)
}

// regression test for empty json field being omitted #13691
func (s *DockerSuite) TestContainerApiGetJSONNoFieldsOmitted(c *check.C) {
	testRequires(c, DaemonIsLinux)
	dockerCmd(c, "run", "busybox", "true")

	status, body, err := sockRequest("GET", "/containers/json?all=1", nil)
	c.Assert(err, checker.IsNil)
	c.Assert(status, checker.Equals, http.StatusOK)

	// empty Labels field triggered this bug, make sense to check for everything
	// cause even Ports for instance can trigger this bug
	// better safe than sorry..
	fields := []string{
		"Id",
		"Names",
		"Image",
		"Command",
		"Created",
		"Ports",
		"Labels",
		"Status",
	}

	// decoding into types.Container do not work since it eventually unmarshal
	// and empty field to an empty go map, so we just check for a string
	for _, f := range fields {
		if !strings.Contains(string(body), f) {
			c.Fatalf("Field %s is missing and it shouldn't", f)
		}
	}
}

type containerPs struct {
	Names []string
	Ports []map[string]interface{}
}

// regression test for non-empty fields from #13901
func (s *DockerSuite) TestContainerPsOmitFields(c *check.C) {
	testRequires(c, DaemonIsLinux)
	name := "pstest"
	port := 80
	dockerCmd(c, "run", "-d", "--name", name, "--expose", strconv.Itoa(port), "busybox", "top")

	status, body, err := sockRequest("GET", "/containers/json?all=1", nil)
	c.Assert(err, checker.IsNil)
	c.Assert(status, checker.Equals, http.StatusOK)

	var resp []containerPs
	err = json.Unmarshal(body, &resp)
	c.Assert(err, checker.IsNil)

	var foundContainer *containerPs
	for _, container := range resp {
		for _, testName := range container.Names {
			if "/"+name == testName {
				foundContainer = &container
				break
			}
		}
	}

	c.Assert(foundContainer.Ports, checker.HasLen, 1)
	c.Assert(foundContainer.Ports[0]["PrivatePort"], checker.Equals, float64(port))
	_, ok := foundContainer.Ports[0]["PublicPort"]
	c.Assert(ok, checker.Not(checker.Equals), true)
	_, ok = foundContainer.Ports[0]["IP"]
	c.Assert(ok, checker.Not(checker.Equals), true)
}

func (s *DockerSuite) TestContainerApiGetExport(c *check.C) {
	testRequires(c, DaemonIsLinux)
	name := "exportcontainer"
	dockerCmd(c, "run", "--name", name, "busybox", "touch", "/test")

	status, body, err := sockRequest("GET", "/containers/"+name+"/export", nil)
	c.Assert(err, checker.IsNil)
	c.Assert(status, checker.Equals, http.StatusOK)

	found := false
	for tarReader := tar.NewReader(bytes.NewReader(body)); ; {
		h, err := tarReader.Next()
		if err != nil && err == io.EOF {
			break
		}
		if h.Name == "test" {
			found = true
			break
		}
	}
	c.Assert(found, checker.True, check.Commentf("The created test file has not been found in the exported image"))
}

func (s *DockerSuite) TestContainerApiGetChanges(c *check.C) {
	testRequires(c, DaemonIsLinux)
	name := "changescontainer"
	dockerCmd(c, "run", "--name", name, "busybox", "rm", "/etc/passwd")

	status, body, err := sockRequest("GET", "/containers/"+name+"/changes", nil)
	c.Assert(err, checker.IsNil)
	c.Assert(status, checker.Equals, http.StatusOK)

	changes := []struct {
		Kind int
		Path string
	}{}
	c.Assert(json.Unmarshal(body, &changes), checker.IsNil, check.Commentf("unable to unmarshal response body"))

	// Check the changelog for removal of /etc/passwd
	success := false
	for _, elem := range changes {
		if elem.Path == "/etc/passwd" && elem.Kind == 2 {
			success = true
		}
	}
	c.Assert(success, checker.True, check.Commentf("/etc/passwd has been removed but is not present in the diff"))
}

func (s *DockerSuite) TestContainerApiStartVolumeBinds(c *check.C) {
	testRequires(c, DaemonIsLinux)
	name := "testing"
	config := map[string]interface{}{
		"Image":   "busybox",
		"Volumes": map[string]struct{}{"/tmp": {}},
	}

	status, _, err := sockRequest("POST", "/containers/create?name="+name, config)
	c.Assert(err, checker.IsNil)
	c.Assert(status, checker.Equals, http.StatusCreated)

	bindPath := randomTmpDirPath("test", daemonPlatform)
	config = map[string]interface{}{
		"Binds": []string{bindPath + ":/tmp"},
	}
	status, _, err = sockRequest("POST", "/containers/"+name+"/start", config)
	c.Assert(err, checker.IsNil)
	c.Assert(status, checker.Equals, http.StatusNoContent)

	pth, err := inspectMountSourceField(name, "/tmp")
	c.Assert(err, checker.IsNil)
	c.Assert(pth, checker.Equals, bindPath, check.Commentf("expected volume host path to be %s, got %s", bindPath, pth))
}

// Test for GH#10618
func (s *DockerSuite) TestContainerApiStartDupVolumeBinds(c *check.C) {
	testRequires(c, DaemonIsLinux)
	name := "testdups"
	config := map[string]interface{}{
		"Image":   "busybox",
		"Volumes": map[string]struct{}{"/tmp": {}},
	}

	status, _, err := sockRequest("POST", "/containers/create?name="+name, config)
	c.Assert(err, checker.IsNil)
	c.Assert(status, checker.Equals, http.StatusCreated)

	bindPath1 := randomTmpDirPath("test1", daemonPlatform)
	bindPath2 := randomTmpDirPath("test2", daemonPlatform)

	config = map[string]interface{}{
		"Binds": []string{bindPath1 + ":/tmp", bindPath2 + ":/tmp"},
	}
	status, body, err := sockRequest("POST", "/containers/"+name+"/start", config)
	c.Assert(err, checker.IsNil)
	c.Assert(status, checker.Equals, http.StatusInternalServerError)
	c.Assert(string(body), checker.Contains, "Duplicate bind", check.Commentf("Expected failure due to duplicate bind mounts to same path, instead got: %q with error: %v", string(body), err))
}

func (s *DockerSuite) TestContainerApiStartVolumesFrom(c *check.C) {
	testRequires(c, DaemonIsLinux)
	volName := "voltst"
	volPath := "/tmp"

	dockerCmd(c, "run", "-d", "--name", volName, "-v", volPath, "busybox")

	name := "TestContainerApiStartVolumesFrom"
	config := map[string]interface{}{
		"Image":   "busybox",
		"Volumes": map[string]struct{}{volPath: {}},
	}

	status, _, err := sockRequest("POST", "/containers/create?name="+name, config)
	c.Assert(err, checker.IsNil)
	c.Assert(status, checker.Equals, http.StatusCreated)

	config = map[string]interface{}{
		"VolumesFrom": []string{volName},
	}
	status, _, err = sockRequest("POST", "/containers/"+name+"/start", config)
	c.Assert(err, checker.IsNil)
	c.Assert(status, checker.Equals, http.StatusNoContent)

	pth, err := inspectMountSourceField(name, volPath)
	c.Assert(err, checker.IsNil)
	pth2, err := inspectMountSourceField(volName, volPath)
	c.Assert(err, checker.IsNil)
	c.Assert(pth, checker.Equals, pth2, check.Commentf("expected volume host path to be %s, got %s", pth, pth2))
}

func (s *DockerSuite) TestGetContainerStats(c *check.C) {
	testRequires(c, DaemonIsLinux)
	var (
		name = "statscontainer"
	)
	dockerCmd(c, "run", "-d", "--name", name, "busybox", "top")

	type b struct {
		status int
		body   []byte
		err    error
	}
	bc := make(chan b, 1)
	go func() {
		status, body, err := sockRequest("GET", "/containers/"+name+"/stats", nil)
		bc <- b{status, body, err}
	}()

	// allow some time to stream the stats from the container
	time.Sleep(4 * time.Second)
	dockerCmd(c, "rm", "-f", name)

	// collect the results from the stats stream or timeout and fail
	// if the stream was not disconnected.
	select {
	case <-time.After(2 * time.Second):
		c.Fatal("stream was not closed after container was removed")
	case sr := <-bc:
		c.Assert(sr.err, checker.IsNil)
		c.Assert(sr.status, checker.Equals, http.StatusOK)

		dec := json.NewDecoder(bytes.NewBuffer(sr.body))
		var s *types.Stats
		// decode only one object from the stream
		c.Assert(dec.Decode(&s), checker.IsNil)
	}
}

func (s *DockerSuite) TestGetContainerStatsRmRunning(c *check.C) {
	testRequires(c, DaemonIsLinux)
	out, _ := dockerCmd(c, "run", "-d", "busybox", "top")
	id := strings.TrimSpace(out)

	buf := &integration.ChannelBuffer{make(chan []byte, 1)}
	defer buf.Close()
	chErr := make(chan error)
	go func() {
		_, body, err := sockRequestRaw("GET", "/containers/"+id+"/stats?stream=1", nil, "application/json")
		if err != nil {
			chErr <- err
		}
		defer body.Close()
		_, err = io.Copy(buf, body)
		chErr <- err
	}()
	defer func() {
		c.Assert(<-chErr, checker.IsNil)
	}()

	b := make([]byte, 32)
	// make sure we've got some stats
	_, err := buf.ReadTimeout(b, 2*time.Second)
	c.Assert(err, checker.IsNil)

	// Now remove without `-f` and make sure we are still pulling stats
	_, _, err = dockerCmdWithError("rm", id)
	c.Assert(err, checker.Not(checker.IsNil), check.Commentf("rm should have failed but didn't"))
	_, err = buf.ReadTimeout(b, 2*time.Second)
	c.Assert(err, checker.IsNil)
	dockerCmd(c, "rm", "-f", id)

	_, err = buf.ReadTimeout(b, 2*time.Second)
	c.Assert(err, checker.Not(checker.IsNil))
}

// regression test for gh13421
// previous test was just checking one stat entry so it didn't fail (stats with
// stream false always return one stat)
func (s *DockerSuite) TestGetContainerStatsStream(c *check.C) {
	testRequires(c, DaemonIsLinux)
	name := "statscontainer"
	dockerCmd(c, "run", "-d", "--name", name, "busybox", "top")

	type b struct {
		status int
		body   []byte
		err    error
	}
	bc := make(chan b, 1)
	go func() {
		status, body, err := sockRequest("GET", "/containers/"+name+"/stats", nil)
		bc <- b{status, body, err}
	}()

	// allow some time to stream the stats from the container
	time.Sleep(4 * time.Second)
	dockerCmd(c, "rm", "-f", name)

	// collect the results from the stats stream or timeout and fail
	// if the stream was not disconnected.
	select {
	case <-time.After(2 * time.Second):
		c.Fatal("stream was not closed after container was removed")
	case sr := <-bc:
		c.Assert(sr.err, checker.IsNil)
		c.Assert(sr.status, checker.Equals, http.StatusOK)

		s := string(sr.body)
		// count occurrences of "read" of types.Stats
		if l := strings.Count(s, "read"); l < 2 {
			c.Fatalf("Expected more than one stat streamed, got %d", l)
		}
	}
}

func (s *DockerSuite) TestGetContainerStatsNoStream(c *check.C) {
	testRequires(c, DaemonIsLinux)
	name := "statscontainer"
	dockerCmd(c, "run", "-d", "--name", name, "busybox", "top")

	type b struct {
		status int
		body   []byte
		err    error
	}
	bc := make(chan b, 1)
	go func() {
		status, body, err := sockRequest("GET", "/containers/"+name+"/stats?stream=0", nil)
		bc <- b{status, body, err}
	}()

	// allow some time to stream the stats from the container
	time.Sleep(4 * time.Second)
	dockerCmd(c, "rm", "-f", name)

	// collect the results from the stats stream or timeout and fail
	// if the stream was not disconnected.
	select {
	case <-time.After(2 * time.Second):
		c.Fatal("stream was not closed after container was removed")
	case sr := <-bc:
		c.Assert(sr.err, checker.IsNil)
		c.Assert(sr.status, checker.Equals, http.StatusOK)

		s := string(sr.body)
		// count occurrences of "read" of types.Stats
		c.Assert(strings.Count(s, "read"), checker.Equals, 1, check.Commentf("Expected only one stat streamed, got %d", strings.Count(s, "read")))
	}
}

func (s *DockerSuite) TestGetStoppedContainerStats(c *check.C) {
	testRequires(c, DaemonIsLinux)
	// TODO: this test does nothing because we are c.Assert'ing in goroutine
	var (
		name = "statscontainer"
	)
	dockerCmd(c, "create", "--name", name, "busybox", "top")

	go func() {
		// We'll never get return for GET stats from sockRequest as of now,
		// just send request and see if panic or error would happen on daemon side.
		status, _, err := sockRequest("GET", "/containers/"+name+"/stats", nil)
		c.Assert(err, checker.IsNil)
		c.Assert(status, checker.Equals, http.StatusOK)
	}()

	// allow some time to send request and let daemon deal with it
	time.Sleep(1 * time.Second)
}

// #9981 - Allow a docker created volume (ie, one in /var/lib/docker/volumes) to be used to overwrite (via passing in Binds on api start) an existing volume
func (s *DockerSuite) TestPostContainerBindNormalVolume(c *check.C) {
	testRequires(c, DaemonIsLinux)
	dockerCmd(c, "create", "-v", "/foo", "--name=one", "busybox")

	fooDir, err := inspectMountSourceField("one", "/foo")
	c.Assert(err, checker.IsNil)

	dockerCmd(c, "create", "-v", "/foo", "--name=two", "busybox")

	bindSpec := map[string][]string{"Binds": {fooDir + ":/foo"}}
	status, _, err := sockRequest("POST", "/containers/two/start", bindSpec)
	c.Assert(err, checker.IsNil)
	c.Assert(status, checker.Equals, http.StatusNoContent)

	fooDir2, err := inspectMountSourceField("two", "/foo")
	c.Assert(err, checker.IsNil)
	c.Assert(fooDir2, checker.Equals, fooDir, check.Commentf("expected volume path to be %s, got: %s", fooDir, fooDir2))
}

func (s *DockerSuite) TestContainerApiPause(c *check.C) {
	testRequires(c, DaemonIsLinux)
	defer unpauseAllContainers()
	out, _ := dockerCmd(c, "run", "-d", "busybox", "sleep", "30")
	ContainerID := strings.TrimSpace(out)

	status, _, err := sockRequest("POST", "/containers/"+ContainerID+"/pause", nil)
	c.Assert(err, checker.IsNil)
	c.Assert(status, checker.Equals, http.StatusNoContent)

	pausedContainers, err := getSliceOfPausedContainers()
	c.Assert(err, checker.IsNil, check.Commentf("error thrown while checking if containers were paused"))

	if len(pausedContainers) != 1 || stringid.TruncateID(ContainerID) != pausedContainers[0] {
		c.Fatalf("there should be one paused container and not %d", len(pausedContainers))
	}

	status, _, err = sockRequest("POST", "/containers/"+ContainerID+"/unpause", nil)
	c.Assert(err, checker.IsNil)
	c.Assert(status, checker.Equals, http.StatusNoContent)

	pausedContainers, err = getSliceOfPausedContainers()
	c.Assert(err, checker.IsNil, check.Commentf("error thrown while checking if containers were paused"))
	c.Assert(pausedContainers, checker.IsNil, check.Commentf("There should be no paused container."))
}

func (s *DockerSuite) TestContainerApiTop(c *check.C) {
	testRequires(c, DaemonIsLinux)
	out, _ := dockerCmd(c, "run", "-d", "busybox", "/bin/sh", "-c", "top")
	id := strings.TrimSpace(string(out))
	c.Assert(waitRun(id), checker.IsNil)

	type topResp struct {
		Titles    []string
		Processes [][]string
	}
	var top topResp
	status, b, err := sockRequest("GET", "/containers/"+id+"/top?ps_args=aux", nil)
	c.Assert(err, checker.IsNil)
	c.Assert(status, checker.Equals, http.StatusOK)
	c.Assert(json.Unmarshal(b, &top), checker.IsNil)
	c.Assert(top.Titles, checker.HasLen, 11, check.Commentf("expected 11 titles, found %d: %v", len(top.Titles), top.Titles))

	if top.Titles[0] != "USER" || top.Titles[10] != "COMMAND" {
		c.Fatalf("expected `USER` at `Titles[0]` and `COMMAND` at Titles[10]: %v", top.Titles)
	}
	c.Assert(top.Processes, checker.HasLen, 2, check.Commentf("expected 2 processes, found %d: %v", len(top.Processes), top.Processes))
	c.Assert(top.Processes[0][10], checker.Equals, "/bin/sh -c top")
	c.Assert(top.Processes[1][10], checker.Equals, "top")
}

func (s *DockerSuite) TestContainerApiCommit(c *check.C) {
	testRequires(c, DaemonIsLinux)
	cName := "testapicommit"
	dockerCmd(c, "run", "--name="+cName, "busybox", "/bin/sh", "-c", "touch /test")

	name := "testcontainerapicommit"
	status, b, err := sockRequest("POST", "/commit?repo="+name+"&testtag=tag&container="+cName, nil)
	c.Assert(err, checker.IsNil)
	c.Assert(status, checker.Equals, http.StatusCreated)

	type resp struct {
		ID string
	}
	var img resp
	c.Assert(json.Unmarshal(b, &img), checker.IsNil)

	cmd, err := inspectField(img.ID, "Config.Cmd")
	c.Assert(err, checker.IsNil)
	c.Assert(cmd, checker.Equals, "{[/bin/sh -c touch /test]}", check.Commentf("got wrong Cmd from commit: %q", cmd))

	// sanity check, make sure the image is what we think it is
	dockerCmd(c, "run", img.ID, "ls", "/test")
}

func (s *DockerSuite) TestContainerApiCommitWithLabelInConfig(c *check.C) {
	testRequires(c, DaemonIsLinux)
	cName := "testapicommitwithconfig"
	dockerCmd(c, "run", "--name="+cName, "busybox", "/bin/sh", "-c", "touch /test")

	config := map[string]interface{}{
		"Labels": map[string]string{"key1": "value1", "key2": "value2"},
	}

	name := "testcontainerapicommitwithconfig"
	status, b, err := sockRequest("POST", "/commit?repo="+name+"&container="+cName, config)
	c.Assert(err, checker.IsNil)
	c.Assert(status, checker.Equals, http.StatusCreated)

	type resp struct {
		ID string
	}
	var img resp
	c.Assert(json.Unmarshal(b, &img), checker.IsNil)

	label1, err := inspectFieldMap(img.ID, "Config.Labels", "key1")
	c.Assert(err, checker.IsNil)
	c.Assert(label1, checker.Equals, "value1")

	label2, err := inspectFieldMap(img.ID, "Config.Labels", "key2")
	c.Assert(err, checker.IsNil)
	c.Assert(label2, checker.Equals, "value2")

	cmd, err := inspectField(img.ID, "Config.Cmd")
	c.Assert(err, checker.IsNil)
	c.Assert(cmd, checker.Equals, "{[/bin/sh -c touch /test]}", check.Commentf("got wrong Cmd from commit: %q", cmd))

	// sanity check, make sure the image is what we think it is
	dockerCmd(c, "run", img.ID, "ls", "/test")
}

func (s *DockerSuite) TestContainerApiBadPort(c *check.C) {
	testRequires(c, DaemonIsLinux)
	config := map[string]interface{}{
		"Image": "busybox",
		"Cmd":   []string{"/bin/sh", "-c", "echo test"},
		"PortBindings": map[string]interface{}{
			"8080/tcp": []map[string]interface{}{
				{
					"HostIP":   "",
					"HostPort": "aa80",
				},
			},
		},
	}

	jsonData := bytes.NewBuffer(nil)
	json.NewEncoder(jsonData).Encode(config)

	status, b, err := sockRequest("POST", "/containers/create", config)
	c.Assert(err, checker.IsNil)
	c.Assert(status, checker.Equals, http.StatusInternalServerError)
	c.Assert(strings.TrimSpace(string(b)), checker.Equals, `Invalid port specification: "aa80"`, check.Commentf("Incorrect error msg: %s", string(b)))
}

func (s *DockerSuite) TestContainerApiCreate(c *check.C) {
	testRequires(c, DaemonIsLinux)
	config := map[string]interface{}{
		"Image": "busybox",
		"Cmd":   []string{"/bin/sh", "-c", "touch /test && ls /test"},
	}

	status, b, err := sockRequest("POST", "/containers/create", config)
	c.Assert(err, checker.IsNil)
	c.Assert(status, checker.Equals, http.StatusCreated)

	type createResp struct {
		ID string
	}
	var container createResp
	c.Assert(json.Unmarshal(b, &container), checker.IsNil)

	out, _ := dockerCmd(c, "start", "-a", container.ID)
	c.Assert(strings.TrimSpace(out), checker.Equals, "/test")
}

func (s *DockerSuite) TestContainerApiCreateEmptyConfig(c *check.C) {
	config := map[string]interface{}{}

	status, b, err := sockRequest("POST", "/containers/create", config)
	c.Assert(err, checker.IsNil)
	c.Assert(status, checker.Equals, http.StatusInternalServerError)

	expected := "Config cannot be empty in order to create a container\n"
	c.Assert(string(b), checker.Equals, expected)
}

func (s *DockerSuite) TestContainerApiCreateWithHostName(c *check.C) {
	testRequires(c, DaemonIsLinux)
	hostName := "test-host"
	config := map[string]interface{}{
		"Image":    "busybox",
		"Hostname": hostName,
	}

	status, body, err := sockRequest("POST", "/containers/create", config)
	c.Assert(err, checker.IsNil)
	c.Assert(status, checker.Equals, http.StatusCreated)

	var container types.ContainerCreateResponse
	c.Assert(json.Unmarshal(body, &container), checker.IsNil)

	status, body, err = sockRequest("GET", "/containers/"+container.ID+"/json", nil)
	c.Assert(err, checker.IsNil)
	c.Assert(status, checker.Equals, http.StatusOK)

	var containerJSON types.ContainerJSON
	c.Assert(json.Unmarshal(body, &containerJSON), checker.IsNil)
	c.Assert(containerJSON.Config.Hostname, checker.Equals, hostName, check.Commentf("Mismatched Hostname"))
}

func (s *DockerSuite) TestContainerApiCreateWithDomainName(c *check.C) {
	testRequires(c, DaemonIsLinux)
	domainName := "test-domain"
	config := map[string]interface{}{
		"Image":      "busybox",
		"Domainname": domainName,
	}

	status, body, err := sockRequest("POST", "/containers/create", config)
	c.Assert(err, checker.IsNil)
	c.Assert(status, checker.Equals, http.StatusCreated)

	var container types.ContainerCreateResponse
	c.Assert(json.Unmarshal(body, &container), checker.IsNil)

	status, body, err = sockRequest("GET", "/containers/"+container.ID+"/json", nil)
	c.Assert(err, checker.IsNil)
	c.Assert(status, checker.Equals, http.StatusOK)

	var containerJSON types.ContainerJSON
	c.Assert(json.Unmarshal(body, &containerJSON), checker.IsNil)
	c.Assert(containerJSON.Config.Domainname, checker.Equals, domainName, check.Commentf("Mismatched Domainname"))
}

func (s *DockerSuite) TestContainerApiCreateNetworkMode(c *check.C) {
	testRequires(c, DaemonIsLinux)
	UtilCreateNetworkMode(c, "host")
	UtilCreateNetworkMode(c, "bridge")
	UtilCreateNetworkMode(c, "container:web1")
}

func UtilCreateNetworkMode(c *check.C, networkMode string) {
	config := map[string]interface{}{
		"Image":      "busybox",
		"HostConfig": map[string]interface{}{"NetworkMode": networkMode},
	}

	status, body, err := sockRequest("POST", "/containers/create", config)
	c.Assert(err, checker.IsNil)
	c.Assert(status, checker.Equals, http.StatusCreated)

	var container types.ContainerCreateResponse
	c.Assert(json.Unmarshal(body, &container), checker.IsNil)

	status, body, err = sockRequest("GET", "/containers/"+container.ID+"/json", nil)
	c.Assert(err, checker.IsNil)
	c.Assert(status, checker.Equals, http.StatusOK)

	var containerJSON types.ContainerJSON
	c.Assert(json.Unmarshal(body, &containerJSON), checker.IsNil)
	c.Assert(containerJSON.HostConfig.NetworkMode, checker.Equals, runconfig.NetworkMode(networkMode), check.Commentf("Mismatched NetworkMode"))
}

func (s *DockerSuite) TestContainerApiCreateWithCpuSharesCpuset(c *check.C) {
	testRequires(c, DaemonIsLinux)
	config := map[string]interface{}{
		"Image":      "busybox",
		"CpuShares":  512,
		"CpusetCpus": "0",
	}

	status, body, err := sockRequest("POST", "/containers/create", config)
	c.Assert(err, checker.IsNil)
	c.Assert(status, checker.Equals, http.StatusCreated)

	var container types.ContainerCreateResponse
	c.Assert(json.Unmarshal(body, &container), checker.IsNil)

	status, body, err = sockRequest("GET", "/containers/"+container.ID+"/json", nil)
	c.Assert(err, checker.IsNil)
	c.Assert(status, checker.Equals, http.StatusOK)

	var containerJSON types.ContainerJSON

	c.Assert(json.Unmarshal(body, &containerJSON), checker.IsNil)

	out, err := inspectField(containerJSON.ID, "HostConfig.CpuShares")
	c.Assert(err, checker.IsNil)
	c.Assert(out, checker.Equals, "512")

	outCpuset, errCpuset := inspectField(containerJSON.ID, "HostConfig.CpusetCpus")
	c.Assert(errCpuset, checker.IsNil, check.Commentf("Output: %s", outCpuset))
	c.Assert(outCpuset, checker.Equals, "0")
}

func (s *DockerSuite) TestContainerApiVerifyHeader(c *check.C) {
	testRequires(c, DaemonIsLinux)
	config := map[string]interface{}{
		"Image": "busybox",
	}

	create := func(ct string) (*http.Response, io.ReadCloser, error) {
		jsonData := bytes.NewBuffer(nil)
		c.Assert(json.NewEncoder(jsonData).Encode(config), checker.IsNil)
		return sockRequestRaw("POST", "/containers/create", jsonData, ct)
	}

	// Try with no content-type
	res, body, err := create("")
	c.Assert(err, checker.IsNil)
	c.Assert(res.StatusCode, checker.Equals, http.StatusInternalServerError)
	body.Close()

	// Try with wrong content-type
	res, body, err = create("application/xml")
	c.Assert(err, checker.IsNil)
	c.Assert(res.StatusCode, checker.Equals, http.StatusInternalServerError)
	body.Close()

	// now application/json
	res, body, err = create("application/json")
	c.Assert(err, checker.IsNil)
	c.Assert(res.StatusCode, checker.Equals, http.StatusCreated)
	body.Close()
}

//Issue 14230. daemon should return 500 for invalid port syntax
func (s *DockerSuite) TestContainerApiInvalidPortSyntax(c *check.C) {
	testRequires(c, DaemonIsLinux)
	config := `{
				  "Image": "busybox",
				  "HostConfig": {
					"PortBindings": {
					  "19039;1230": [
						{}
					  ]
					}
				  }
				}`

	res, body, err := sockRequestRaw("POST", "/containers/create", strings.NewReader(config), "application/json")
	c.Assert(err, checker.IsNil)
	c.Assert(res.StatusCode, checker.Equals, http.StatusInternalServerError)

	b, err := readBody(body)
	c.Assert(err, checker.IsNil)
	c.Assert(string(b[:]), checker.Contains, "Invalid port")
}

// Issue 7941 - test to make sure a "null" in JSON is just ignored.
// W/o this fix a null in JSON would be parsed into a string var as "null"
func (s *DockerSuite) TestContainerApiPostCreateNull(c *check.C) {
	testRequires(c, DaemonIsLinux)
	config := `{
		"Hostname":"",
		"Domainname":"",
		"Memory":0,
		"MemorySwap":0,
		"CpuShares":0,
		"Cpuset":null,
		"AttachStdin":true,
		"AttachStdout":true,
		"AttachStderr":true,
		"ExposedPorts":{},
		"Tty":true,
		"OpenStdin":true,
		"StdinOnce":true,
		"Env":[],
		"Cmd":"ls",
		"Image":"busybox",
		"Volumes":{},
		"WorkingDir":"",
		"Entrypoint":null,
		"NetworkDisabled":false,
		"OnBuild":null}`

	res, body, err := sockRequestRaw("POST", "/containers/create", strings.NewReader(config), "application/json")
	c.Assert(err, checker.IsNil)
	c.Assert(res.StatusCode, checker.Equals, http.StatusCreated)

	b, err := readBody(body)
	c.Assert(err, checker.IsNil)
	type createResp struct {
		ID string
	}
	var container createResp
	c.Assert(json.Unmarshal(b, &container), checker.IsNil)

	out, err := inspectField(container.ID, "HostConfig.CpusetCpus")
	c.Assert(err, checker.IsNil)
	c.Assert(out, checker.Equals, "")

	outMemory, errMemory := inspectField(container.ID, "HostConfig.Memory")
	c.Assert(outMemory, checker.Equals, "0")
	c.Assert(errMemory, checker.IsNil)
	outMemorySwap, errMemorySwap := inspectField(container.ID, "HostConfig.MemorySwap")
	c.Assert(outMemorySwap, checker.Equals, "0")
	c.Assert(errMemorySwap, checker.IsNil)
}

func (s *DockerSuite) TestCreateWithTooLowMemoryLimit(c *check.C) {
	testRequires(c, DaemonIsLinux)
	config := `{
		"Image":     "busybox",
		"Cmd":       "ls",
		"OpenStdin": true,
		"CpuShares": 100,
		"Memory":    524287
	}`

	res, body, err := sockRequestRaw("POST", "/containers/create", strings.NewReader(config), "application/json")
	c.Assert(err, checker.IsNil)
	b, err2 := readBody(body)
	c.Assert(err2, checker.IsNil)

	c.Assert(res.StatusCode, checker.Equals, http.StatusInternalServerError)
	c.Assert(string(b), checker.Contains, "Minimum memory limit allowed is 4MB")
}

func (s *DockerSuite) TestStartWithTooLowMemoryLimit(c *check.C) {
	testRequires(c, DaemonIsLinux)
	out, _ := dockerCmd(c, "create", "busybox")

	containerID := strings.TrimSpace(out)

	config := `{
                "CpuShares": 100,
                "Memory":    524287
        }`

	res, body, err := sockRequestRaw("POST", "/containers/"+containerID+"/start", strings.NewReader(config), "application/json")
	c.Assert(err, checker.IsNil)
	b, err2 := readBody(body)
	c.Assert(err2, checker.IsNil)
	c.Assert(res.StatusCode, checker.Equals, http.StatusInternalServerError)
	c.Assert(string(b), checker.Contains, "Minimum memory limit allowed is 4MB")
}

func (s *DockerSuite) TestContainerApiRename(c *check.C) {
	testRequires(c, DaemonIsLinux)
	out, _ := dockerCmd(c, "run", "--name", "TestContainerApiRename", "-d", "busybox", "sh")

	containerID := strings.TrimSpace(out)
	newName := "TestContainerApiRenameNew"
	statusCode, _, err := sockRequest("POST", "/containers/"+containerID+"/rename?name="+newName, nil)
	c.Assert(err, checker.IsNil)
	// 204 No Content is expected, not 200
	c.Assert(statusCode, checker.Equals, http.StatusNoContent)

	name, err := inspectField(containerID, "Name")
	c.Assert(name, checker.Equals, "/"+newName, check.Commentf("Failed to rename container"))
}

func (s *DockerSuite) TestContainerApiKill(c *check.C) {
	testRequires(c, DaemonIsLinux)
	name := "test-api-kill"
	dockerCmd(c, "run", "-di", "--name", name, "busybox", "top")

	status, _, err := sockRequest("POST", "/containers/"+name+"/kill", nil)
	c.Assert(err, checker.IsNil)
	c.Assert(status, checker.Equals, http.StatusNoContent)

	state, err := inspectField(name, "State.Running")
	c.Assert(err, checker.IsNil)
	c.Assert(state, checker.Equals, "false", check.Commentf("got wrong State from container %s: %q", name, state))
}

func (s *DockerSuite) TestContainerApiRestart(c *check.C) {
	testRequires(c, DaemonIsLinux)
	name := "test-api-restart"
	dockerCmd(c, "run", "-di", "--name", name, "busybox", "top")

	status, _, err := sockRequest("POST", "/containers/"+name+"/restart?t=1", nil)
	c.Assert(err, checker.IsNil)
	c.Assert(status, checker.Equals, http.StatusNoContent)
	c.Assert(waitInspect(name, "{{ .State.Restarting  }} {{ .State.Running  }}", "false true", 5*time.Second), checker.IsNil)
}

func (s *DockerSuite) TestContainerApiRestartNotimeoutParam(c *check.C) {
	testRequires(c, DaemonIsLinux)
	name := "test-api-restart-no-timeout-param"
	out, _ := dockerCmd(c, "run", "-di", "--name", name, "busybox", "top")
	id := strings.TrimSpace(out)
	c.Assert(waitRun(id), checker.IsNil)

	status, _, err := sockRequest("POST", "/containers/"+name+"/restart", nil)
	c.Assert(err, checker.IsNil)
	c.Assert(status, checker.Equals, http.StatusNoContent)
	c.Assert(waitInspect(name, "{{ .State.Restarting  }} {{ .State.Running  }}", "false true", 5*time.Second), checker.IsNil)
}

func (s *DockerSuite) TestContainerApiStart(c *check.C) {
	testRequires(c, DaemonIsLinux)
	name := "testing-start"
	config := map[string]interface{}{
		"Image":     "busybox",
		"Cmd":       []string{"/bin/sh", "-c", "/bin/top"},
		"OpenStdin": true,
	}

	status, _, err := sockRequest("POST", "/containers/create?name="+name, config)
	c.Assert(err, checker.IsNil)
	c.Assert(status, checker.Equals, http.StatusCreated)

	conf := make(map[string]interface{})
	status, _, err = sockRequest("POST", "/containers/"+name+"/start", conf)
	c.Assert(err, checker.IsNil)
	c.Assert(status, checker.Equals, http.StatusNoContent)

	// second call to start should give 304
	status, _, err = sockRequest("POST", "/containers/"+name+"/start", conf)
	c.Assert(err, checker.IsNil)
	c.Assert(status, checker.Equals, http.StatusNotModified)
}

func (s *DockerSuite) TestContainerApiStop(c *check.C) {
	testRequires(c, DaemonIsLinux)
	name := "test-api-stop"
	dockerCmd(c, "run", "-di", "--name", name, "busybox", "top")

	status, _, err := sockRequest("POST", "/containers/"+name+"/stop?t=1", nil)
	c.Assert(err, checker.IsNil)
	c.Assert(status, checker.Equals, http.StatusNoContent)
	c.Assert(waitInspect(name, "{{ .State.Running  }}", "false", 5*time.Second), checker.IsNil)

	// second call to start should give 304
	status, _, err = sockRequest("POST", "/containers/"+name+"/stop?t=1", nil)
	c.Assert(err, checker.IsNil)
	c.Assert(status, checker.Equals, http.StatusNotModified)
}

func (s *DockerSuite) TestContainerApiWait(c *check.C) {
	testRequires(c, DaemonIsLinux)
	name := "test-api-wait"
	dockerCmd(c, "run", "--name", name, "busybox", "sleep", "5")

	status, body, err := sockRequest("POST", "/containers/"+name+"/wait", nil)
	c.Assert(err, checker.IsNil)
	c.Assert(status, checker.Equals, http.StatusOK)
	c.Assert(waitInspect(name, "{{ .State.Running  }}", "false", 5*time.Second), checker.IsNil)

	var waitres types.ContainerWaitResponse
	c.Assert(json.Unmarshal(body, &waitres), checker.IsNil)
	c.Assert(waitres.StatusCode, checker.Equals, 0)
}

func (s *DockerSuite) TestContainerApiCopy(c *check.C) {
	testRequires(c, DaemonIsLinux)
	name := "test-container-api-copy"
	dockerCmd(c, "run", "--name", name, "busybox", "touch", "/test.txt")

	postData := types.CopyConfig{
		Resource: "/test.txt",
	}

	status, body, err := sockRequest("POST", "/containers/"+name+"/copy", postData)
	c.Assert(err, checker.IsNil)
	c.Assert(status, checker.Equals, http.StatusOK)

	found := false
	for tarReader := tar.NewReader(bytes.NewReader(body)); ; {
		h, err := tarReader.Next()
		if err != nil {
			if err == io.EOF {
				break
			}
			c.Fatal(err)
		}
		if h.Name == "test.txt" {
			found = true
			break
		}
	}
	c.Assert(found, checker.True)
}

func (s *DockerSuite) TestContainerApiCopyResourcePathEmpty(c *check.C) {
	testRequires(c, DaemonIsLinux)
	name := "test-container-api-copy-resource-empty"
	dockerCmd(c, "run", "--name", name, "busybox", "touch", "/test.txt")

	postData := types.CopyConfig{
		Resource: "",
	}

	status, body, err := sockRequest("POST", "/containers/"+name+"/copy", postData)
	c.Assert(err, checker.IsNil)
	c.Assert(status, checker.Equals, http.StatusInternalServerError)
	c.Assert(string(body), checker.Matches, "Path cannot be empty\n")
}

func (s *DockerSuite) TestContainerApiCopyResourcePathNotFound(c *check.C) {
	testRequires(c, DaemonIsLinux)
	name := "test-container-api-copy-resource-not-found"
	dockerCmd(c, "run", "--name", name, "busybox")

	postData := types.CopyConfig{
		Resource: "/notexist",
	}

	status, body, err := sockRequest("POST", "/containers/"+name+"/copy", postData)
	c.Assert(err, checker.IsNil)
	c.Assert(status, checker.Equals, http.StatusInternalServerError)
	c.Assert(string(body), checker.Matches, "Could not find the file /notexist in container "+name+"\n")
}

func (s *DockerSuite) TestContainerApiCopyContainerNotFound(c *check.C) {
	postData := types.CopyConfig{
		Resource: "/something",
	}

	status, _, err := sockRequest("POST", "/containers/notexists/copy", postData)
	c.Assert(err, checker.IsNil)
	c.Assert(status, checker.Equals, http.StatusNotFound)
}

func (s *DockerSuite) TestContainerApiDelete(c *check.C) {
	testRequires(c, DaemonIsLinux)
	out, _ := dockerCmd(c, "run", "-d", "busybox", "top")

	id := strings.TrimSpace(out)
	c.Assert(waitRun(id), checker.IsNil)

	dockerCmd(c, "stop", id)

	status, _, err := sockRequest("DELETE", "/containers/"+id, nil)
	c.Assert(err, checker.IsNil)
	c.Assert(status, checker.Equals, http.StatusNoContent)
}

func (s *DockerSuite) TestContainerApiDeleteNotExist(c *check.C) {
	status, body, err := sockRequest("DELETE", "/containers/doesnotexist", nil)
	c.Assert(err, checker.IsNil)
	c.Assert(status, checker.Equals, http.StatusNotFound)
	c.Assert(string(body), checker.Matches, "no such id: doesnotexist\n")
}

func (s *DockerSuite) TestContainerApiDeleteForce(c *check.C) {
	testRequires(c, DaemonIsLinux)
	out, _ := dockerCmd(c, "run", "-d", "busybox", "top")

	id := strings.TrimSpace(out)
	c.Assert(waitRun(id), checker.IsNil)

	status, _, err := sockRequest("DELETE", "/containers/"+id+"?force=1", nil)
	c.Assert(err, checker.IsNil)
	c.Assert(status, checker.Equals, http.StatusNoContent)
}

func (s *DockerSuite) TestContainerApiDeleteRemoveLinks(c *check.C) {
	testRequires(c, DaemonIsLinux)
	out, _ := dockerCmd(c, "run", "-d", "--name", "tlink1", "busybox", "top")

	id := strings.TrimSpace(out)
	c.Assert(waitRun(id), checker.IsNil)

	out, _ = dockerCmd(c, "run", "--link", "tlink1:tlink1", "--name", "tlink2", "-d", "busybox", "top")

	id2 := strings.TrimSpace(out)
	c.Assert(waitRun(id2), checker.IsNil)

	links, err := inspectFieldJSON(id2, "HostConfig.Links")
	c.Assert(err, checker.IsNil)
	c.Assert(links, checker.Equals, "[\"/tlink1:/tlink2/tlink1\"]", check.Commentf("expected to have links between containers"))

	status, _, err := sockRequest("DELETE", "/containers/tlink2/tlink1?link=1", nil)
	c.Assert(err, checker.IsNil)
	c.Assert(status, checker.Equals, http.StatusNoContent)

	linksPostRm, err := inspectFieldJSON(id2, "HostConfig.Links")
	c.Assert(err, checker.IsNil)
	c.Assert(linksPostRm, checker.Equals, "null", check.Commentf("call to api deleteContainer links should have removed the specified links"))
}

func (s *DockerSuite) TestContainerApiDeleteConflict(c *check.C) {
	testRequires(c, DaemonIsLinux)
	out, _ := dockerCmd(c, "run", "-d", "busybox", "top")

	id := strings.TrimSpace(out)
	c.Assert(waitRun(id), checker.IsNil)

	status, _, err := sockRequest("DELETE", "/containers/"+id, nil)
	c.Assert(err, checker.IsNil)
	c.Assert(status, checker.Equals, http.StatusConflict)
}

func (s *DockerSuite) TestContainerApiDeleteRemoveVolume(c *check.C) {
	testRequires(c, DaemonIsLinux)
	testRequires(c, SameHostDaemon)

	out, _ := dockerCmd(c, "run", "-d", "-v", "/testvolume", "busybox", "top")

	id := strings.TrimSpace(out)
	c.Assert(waitRun(id), checker.IsNil)

	source, err := inspectMountSourceField(id, "/testvolume")
	_, err = os.Stat(source)
	c.Assert(err, checker.IsNil)

	status, _, err := sockRequest("DELETE", "/containers/"+id+"?v=1&force=1", nil)
	c.Assert(err, checker.IsNil)
	c.Assert(status, checker.Equals, http.StatusNoContent)
	_, err = os.Stat(source)
	c.Assert(os.IsNotExist(err), checker.True, check.Commentf("expected to get ErrNotExist error, got %v", err))
}

// Regression test for https://github.com/docker/docker/issues/6231
func (s *DockerSuite) TestContainersApiChunkedEncoding(c *check.C) {
	testRequires(c, DaemonIsLinux)
	out, _ := dockerCmd(c, "create", "-v", "/foo", "busybox", "true")
	id := strings.TrimSpace(out)

	conn, err := sockConn(time.Duration(10 * time.Second))
	c.Assert(err, checker.IsNil)
	client := httputil.NewClientConn(conn, nil)
	defer client.Close()

	bindCfg := strings.NewReader(`{"Binds": ["/tmp:/foo"]}`)
	req, err := http.NewRequest("POST", "/containers/"+id+"/start", bindCfg)
	c.Assert(err, checker.IsNil)
	req.Header.Set("Content-Type", "application/json")
	// This is a cheat to make the http request do chunked encoding
	// Otherwise (just setting the Content-Encoding to chunked) net/http will overwrite
	// https://golang.org/src/pkg/net/http/request.go?s=11980:12172
	req.ContentLength = -1

	resp, err := client.Do(req)
	c.Assert(err, checker.IsNil, check.Commentf("error starting container with chunked encoding"))
	resp.Body.Close()
	c.Assert(resp.StatusCode, checker.Equals, 204)

	out, err = inspectFieldJSON(id, "HostConfig.Binds")
	c.Assert(err, checker.IsNil)

	var binds []string
	c.Assert(json.NewDecoder(strings.NewReader(out)).Decode(&binds), checker.IsNil)
	c.Assert(binds, checker.HasLen, 1, check.Commentf("Got unexpected binds: %v", binds))

	expected := "/tmp:/foo"
	c.Assert(binds[0], checker.Equals, expected, check.Commentf("got incorrect bind spec"))
}

func (s *DockerSuite) TestPostContainerStop(c *check.C) {
	testRequires(c, DaemonIsLinux)
	out, _ := dockerCmd(c, "run", "-d", "busybox", "top")

	containerID := strings.TrimSpace(out)
	c.Assert(waitRun(containerID), checker.IsNil)

	statusCode, _, err := sockRequest("POST", "/containers/"+containerID+"/stop", nil)
	c.Assert(err, checker.IsNil)
	// 204 No Content is expected, not 200
	c.Assert(statusCode, checker.Equals, http.StatusNoContent)
	c.Assert(waitInspect(containerID, "{{ .State.Running  }}", "false", 5*time.Second), checker.IsNil)
}

// #14170
func (s *DockerSuite) TestPostContainersCreateWithStringOrSliceEntrypoint(c *check.C) {
	testRequires(c, DaemonIsLinux)
	config := struct {
		Image      string
		Entrypoint string
		Cmd        []string
	}{"busybox", "echo", []string{"hello", "world"}}
	_, _, err := sockRequest("POST", "/containers/create?name=echotest", config)
	c.Assert(err, checker.IsNil)
	out, _ := dockerCmd(c, "start", "-a", "echotest")
	c.Assert(strings.TrimSpace(out), checker.Equals, "hello world")

	config2 := struct {
		Image      string
		Entrypoint []string
		Cmd        []string
	}{"busybox", []string{"echo"}, []string{"hello", "world"}}
	_, _, err = sockRequest("POST", "/containers/create?name=echotest2", config2)
	c.Assert(err, checker.IsNil)
	out, _ = dockerCmd(c, "start", "-a", "echotest2")
	c.Assert(strings.TrimSpace(out), checker.Equals, "hello world")
}

// #14170
func (s *DockerSuite) TestPostContainersCreateWithStringOrSliceCmd(c *check.C) {
	testRequires(c, DaemonIsLinux)
	config := struct {
		Image      string
		Entrypoint string
		Cmd        string
	}{"busybox", "echo", "hello world"}
	_, _, err := sockRequest("POST", "/containers/create?name=echotest", config)
	c.Assert(err, checker.IsNil)
	out, _ := dockerCmd(c, "start", "-a", "echotest")
	c.Assert(strings.TrimSpace(out), checker.Equals, "hello world")

	config2 := struct {
		Image string
		Cmd   []string
	}{"busybox", []string{"echo", "hello", "world"}}
	_, _, err = sockRequest("POST", "/containers/create?name=echotest2", config2)
	c.Assert(err, checker.IsNil)
	out, _ = dockerCmd(c, "start", "-a", "echotest2")
	c.Assert(strings.TrimSpace(out), checker.Equals, "hello world")
}

// regression #14318
func (s *DockerSuite) TestPostContainersCreateWithStringOrSliceCapAddDrop(c *check.C) {
	testRequires(c, DaemonIsLinux)
	config := struct {
		Image   string
		CapAdd  string
		CapDrop string
	}{"busybox", "NET_ADMIN", "SYS_ADMIN"}
	status, _, err := sockRequest("POST", "/containers/create?name=capaddtest0", config)
	c.Assert(err, checker.IsNil)
	c.Assert(status, checker.Equals, http.StatusCreated)

	config2 := struct {
		Image   string
		CapAdd  []string
		CapDrop []string
	}{"busybox", []string{"NET_ADMIN", "SYS_ADMIN"}, []string{"SETGID"}}
	status, _, err = sockRequest("POST", "/containers/create?name=capaddtest1", config2)
	c.Assert(err, checker.IsNil)
	c.Assert(status, checker.Equals, http.StatusCreated)
}

// #14640
func (s *DockerSuite) TestPostContainersStartWithoutLinksInHostConfig(c *check.C) {
	testRequires(c, DaemonIsLinux)
	name := "test-host-config-links"
	dockerCmd(c, "create", "--name", name, "busybox", "top")

	hc, err := inspectFieldJSON(name, "HostConfig")
	c.Assert(err, checker.IsNil)
	config := `{"HostConfig":` + hc + `}`

	res, b, err := sockRequestRaw("POST", "/containers/"+name+"/start", strings.NewReader(config), "application/json")
	c.Assert(err, checker.IsNil)
	c.Assert(res.StatusCode, checker.Equals, http.StatusNoContent)
	b.Close()
}

// #14640
func (s *DockerSuite) TestPostContainersStartWithLinksInHostConfig(c *check.C) {
	testRequires(c, DaemonIsLinux)
	name := "test-host-config-links"
	dockerCmd(c, "run", "--name", "foo", "-d", "busybox", "top")
	dockerCmd(c, "create", "--name", name, "--link", "foo:bar", "busybox", "top")

	hc, err := inspectFieldJSON(name, "HostConfig")
	c.Assert(err, checker.IsNil)
	config := `{"HostConfig":` + hc + `}`

	res, b, err := sockRequestRaw("POST", "/containers/"+name+"/start", strings.NewReader(config), "application/json")
	c.Assert(err, checker.IsNil)
	c.Assert(res.StatusCode, checker.Equals, http.StatusNoContent)
	b.Close()
}

// #14640
func (s *DockerSuite) TestPostContainersStartWithLinksInHostConfigIdLinked(c *check.C) {
	testRequires(c, DaemonIsLinux)
	name := "test-host-config-links"
	out, _ := dockerCmd(c, "run", "--name", "link0", "-d", "busybox", "top")
	id := strings.TrimSpace(out)
	dockerCmd(c, "create", "--name", name, "--link", id, "busybox", "top")

	hc, err := inspectFieldJSON(name, "HostConfig")
	c.Assert(err, checker.IsNil)
	config := `{"HostConfig":` + hc + `}`

	res, b, err := sockRequestRaw("POST", "/containers/"+name+"/start", strings.NewReader(config), "application/json")
	c.Assert(err, checker.IsNil)
	c.Assert(res.StatusCode, checker.Equals, http.StatusNoContent)
	b.Close()
}

// #14915
func (s *DockerSuite) TestContainersApiCreateNoHostConfig118(c *check.C) {
	testRequires(c, DaemonIsLinux)
	config := struct {
		Image string
	}{"busybox"}
	status, _, err := sockRequest("POST", "/v1.18/containers/create", config)
	c.Assert(err, checker.IsNil)
	c.Assert(status, checker.Equals, http.StatusCreated)
}

// Ensure an error occurs when you have a container read-only rootfs but you
// extract an archive to a symlink in a writable volume which points to a
// directory outside of the volume.
func (s *DockerSuite) TestPutContainerArchiveErrSymlinkInVolumeToReadOnlyRootfs(c *check.C) {
	// Requires local volume mount bind.
	// --read-only + userns has remount issues
	testRequires(c, SameHostDaemon, NotUserNamespace)

	testVol := getTestDir(c, "test-put-container-archive-err-symlink-in-volume-to-read-only-rootfs-")
	defer os.RemoveAll(testVol)

	makeTestContentInDir(c, testVol)

	cID := makeTestContainer(c, testContainerOptions{
		readOnly: true,
		volumes:  defaultVolumes(testVol), // Our bind mount is at /vol2
	})
	defer deleteContainer(cID)

	// Attempt to extract to a symlink in the volume which points to a
	// directory outside the volume. This should cause an error because the
	// rootfs is read-only.
	query := make(url.Values, 1)
	query.Set("path", "/vol2/symlinkToAbsDir")
	urlPath := fmt.Sprintf("/v1.20/containers/%s/archive?%s", cID, query.Encode())

	statusCode, body, err := sockRequest("PUT", urlPath, nil)
	c.Assert(err, checker.IsNil)

	if !isCpCannotCopyReadOnly(fmt.Errorf(string(body))) {
		c.Fatalf("expected ErrContainerRootfsReadonly error, but got %d: %s", statusCode, string(body))
	}
}

func (s *DockerSuite) TestContainersApiGetContainersJSONEmpty(c *check.C) {
	testRequires(c, DaemonIsLinux)

	status, body, err := sockRequest("GET", "/containers/json?all=1", nil)
	c.Assert(err, checker.IsNil)
	c.Assert(status, checker.Equals, http.StatusOK)
	c.Assert(string(body), checker.Equals, "[]\n")
}

func (s *DockerSuite) TestPostContainersCreateWithWrongCpusetValues(c *check.C) {
	testRequires(c, DaemonIsLinux)

	c1 := struct {
		Image      string
		CpusetCpus string
	}{"busybox", "1-42,,"}
	name := "wrong-cpuset-cpus"
	status, body, err := sockRequest("POST", "/containers/create?name="+name, c1)
	c.Assert(err, checker.IsNil)
	c.Assert(status, checker.Equals, http.StatusInternalServerError)
	expected := "Invalid value 1-42,, for cpuset cpus.\n"
	c.Assert(string(body), checker.Equals, expected)

	c2 := struct {
		Image      string
		CpusetMems string
	}{"busybox", "42-3,1--"}
	name = "wrong-cpuset-mems"
	status, body, err = sockRequest("POST", "/containers/create?name="+name, c2)
	c.Assert(err, checker.IsNil)
	c.Assert(status, checker.Equals, http.StatusInternalServerError)
	expected = "Invalid value 42-3,1-- for cpuset mems.\n"
<<<<<<< HEAD
	c.Assert(string(body), checker.Equals, expected)
=======
	c.Assert(string(body), check.Equals, expected, check.Commentf("Expected output to contain %q, got %q", expected, string(body)))
}

func (s *DockerSuite) TestStartWithNilDNS(c *check.C) {
	testRequires(c, DaemonIsLinux)
	out, _ := dockerCmd(c, "create", "busybox")
	containerID := strings.TrimSpace(out)

	config := `{"HostConfig": {"Dns": null}}`

	res, b, err := sockRequestRaw("POST", "/containers/"+containerID+"/start", strings.NewReader(config), "application/json")
	c.Assert(err, checker.IsNil)
	c.Assert(res.StatusCode, checker.Equals, http.StatusNoContent)
	b.Close()

	dns, err := inspectFieldJSON(containerID, "HostConfig.Dns")
	c.Assert(err, checker.IsNil)
	c.Assert(dns, checker.Equals, "[]")
>>>>>>> d7117a1b
}<|MERGE_RESOLUTION|>--- conflicted
+++ resolved
@@ -1369,10 +1369,7 @@
 	c.Assert(err, checker.IsNil)
 	c.Assert(status, checker.Equals, http.StatusInternalServerError)
 	expected = "Invalid value 42-3,1-- for cpuset mems.\n"
-<<<<<<< HEAD
 	c.Assert(string(body), checker.Equals, expected)
-=======
-	c.Assert(string(body), check.Equals, expected, check.Commentf("Expected output to contain %q, got %q", expected, string(body)))
 }
 
 func (s *DockerSuite) TestStartWithNilDNS(c *check.C) {
@@ -1390,5 +1387,4 @@
 	dns, err := inspectFieldJSON(containerID, "HostConfig.Dns")
 	c.Assert(err, checker.IsNil)
 	c.Assert(dns, checker.Equals, "[]")
->>>>>>> d7117a1b
 }